--- conflicted
+++ resolved
@@ -1,23 +1,4 @@
 /* global alert, SimpleLRU */
-
-
-
-
-// #92 fixed, there is no longer a notion of defaultFixedRowHeight, only defaultRowHeight
-
-// Unable to set defaultRowHeight for the Grid using the following code:
-
-// Var lnfOverrides = {
-// defaultFixedRowHeight: 30,
-// defaultRowHeight: 50
-// };
-// grid.addProperties(lnfOverrides);
-
-
-// #98 fixed
-// config.field and config.header properties are undefined and null inside getCell() callback.
-
-
 
 'use strict';
 
@@ -2123,22 +2104,11 @@
          *
          */
         fireSyntheticRowSelectionChangedEvent: function() {
-<<<<<<< HEAD
             var selectionEvent = new CustomEvent('fin-row-selection-changed', {
                 detail: {
                     rows: this.getSelectedRows(),
                     columns: this.getSelectedColumns(),
                     selections: this.getSelectionModel().getSelections(),
-=======
-            // this.selectionChanged();
-            var selectedRows = this.getSelectedRows();
-            var selectionEvent = new CustomEvent('fin-row-selection-changed', {
-                detail: {
-                    rowContext: this.getRowContextFunction(selectedRows),
-                    rows: selectedRows,
-                    columns: this.getSelectedColumns(),
-                    selections: this.getSelectionModel().getSelections()
->>>>>>> 162bd350
                 }
             });
             this.canvas.dispatchEvent(selectionEvent);
